--- conflicted
+++ resolved
@@ -57,17 +57,12 @@
 -spec get_connected(nkpacket:domain(), nkpacket:raw_connection(), map()) ->
     [nkpacket:nkport()].
 
-<<<<<<< HEAD
-get_connected(Domain, {_Proto, Transp, Ip, _Port}=Conn, Opts) 
-              when Transp==ws; Transp==wss; Transp==http; Transp==https ->
-=======
 get_connected(_Domain, {_Proto, Transp, _Ip, _Port}, _Opts) 
               when Transp==http; Transp==https ->
     [];
 
 get_connected(Domain, {_Proto, Transp, Ip, _Port}=Conn, Opts) 
               when Transp==ws; Transp==wss ->
->>>>>>> 83d1d2c5
     Host = case Opts of
         #{host:=Host0} -> Host0;
         _ -> nklib_util:to_host(Ip)
@@ -76,28 +71,19 @@
         #{path:=Path0} -> Path0;
         _ -> <<"/">>
     end,
-<<<<<<< HEAD
-=======
     WsProto = case Opts of
         #{ws_proto:=WsProto0} -> WsProto0;
         _ -> <<"/">>
     end,
->>>>>>> 83d1d2c5
     All = [
         NkPort || 
         {NkPort, _} <- nklib_proc:values({nkpacket_connection, Domain, Conn})
     ],
     lists:filter(
-<<<<<<< HEAD
-        fun(#nkport{meta=#{host:=ConnHost, path:=ConnPath}}) -> 
-            (ConnHost == <<"all">> orelse Host==ConnHost) 
-            andalso Path==ConnPath 
-=======
         fun(#nkport{meta=#{host:=ConnHost, path:=ConnPath, ws_proto:=ConnWsProto}}) -> 
             (ConnHost == <<"all">> orelse Host==ConnHost) 
             andalso Path==ConnPath andalso
             (ConnWsProto == <<"all">> orelse WsProto==ConnWsProto) 
->>>>>>> 83d1d2c5
         end,
         All);
 
